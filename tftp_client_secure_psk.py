--- conflicted
+++ resolved
@@ -1,12 +1,7 @@
 #!/usr/bin/env python3
 """
-<<<<<<< HEAD
 Basic TFTP Client Implementation (+ optional AES-GCM with PSK/DH)
 RFC1350-compliant baseline; secure mode encrypts/decrypts DATA using a pre-shared key or DH-derived session key.
-=======
-TFTP Client Implementation with DH Key Exchange and AES-GCM Encryption.
-Supports 'baseline', 'secure' (PSK), and 'secure_dh' (Diffie-Hellman).
->>>>>>> c56ceee0
 """
 
 import socket
@@ -18,21 +13,12 @@
 from typing import Tuple, Optional
 
 # TFTP Opcodes
-<<<<<<< HEAD
 OPCODE_RRQ = 1     # Read Request
 OPCODE_WRQ = 2     # Write Request
 OPCODE_DATA = 3    # Data
 OPCODE_ACK = 4     # Acknowledgment
 OPCODE_ERROR = 5   # Error
 OPCODE_DH_KEY = 6  # Diffie-Hellman Public Key Exchange
-=======
-OPCODE_RRQ = 1      # Read Request
-OPCODE_WRQ = 2      # Write Request
-OPCODE_DATA = 3     # Data
-OPCODE_ACK = 4      # Acknowledgment
-OPCODE_ERROR = 5    # Error
-OPCODE_DH_KEY = 6   # Diffie-Hellman Public Key Exchange
->>>>>>> c56ceee0
 
 # TFTP Error Codes
 ERROR_NOT_DEFINED = 0
@@ -45,7 +31,6 @@
 ERROR_NO_SUCH_USER = 7
 
 # TFTP Constants
-<<<<<<< HEAD
 DEFAULT_BLOCK_SIZE = 512           # baseline payload size
 SECURE_PLAINTEXT_BLOCK = 496       # secure mode plaintext per DATA block (ct+tag ~= 512)
 DEFAULT_TIMEOUT = 5
@@ -68,12 +53,6 @@
 DH_GENERATOR_G = 2
 DH_PUBLIC_KEY_SIZE= 256 # 2048 bits / 8 bytes
 
-=======
-DEFAULT_BLOCK_SIZE = 512
-SECURE_PLAINTEXT_BLOCK = 496  # secure mode plaintext per DATA block (ct+tag ~= 512)
-DEFAULT_TIMEOUT = 5
-MAX_PACKET_SIZE = 532         # Needs to accommodate encrypted data (516) or DH key (258)
->>>>>>> c56ceee0
 
 # Crypto (mandatory for secure modes)
 try:
@@ -81,10 +60,6 @@
     from cryptography.hazmat.primitives import hashes, hmac
     from cryptography.hazmat.primitives.asymmetric import dh
     from cryptography.hazmat.primitives.kdf.hkdf import HKDF
-<<<<<<< HEAD
-=======
-    from cryptography.hazmat.backends import default_backend
->>>>>>> c56ceee0
     HAVE_CRYPTO = True
 except Exception:
     HAVE_CRYPTO = False
@@ -126,7 +101,6 @@
         self.server_port = server_port
         self.mode = mode
         self.psk = bytes.fromhex(psk_hex) if (psk_hex and mode == 'secure') else None
-<<<<<<< HEAD
         self.session_key = None
         
         if self.mode in ['secure', 'secure_dh'] and not HAVE_CRYPTO:
@@ -143,23 +117,6 @@
                     self.dh_params = dh.generate_parameters(generator=DH_GENERATOR_G, key_size=2048, backend=None)
                 except Exception:
                     raise SystemExit(f"Failed to create DH parameters: {e}")
-=======
-        self.shared_key = None # Used for secure_dh mode
-        if self.mode in ['secure', 'secure_dh'] and not HAVE_CRYPTO:
-            raise SystemExit("cryptography is required for secure modes. Try: pip install cryptography")
-        self.socket = None
-        
-        # DH Initialization
-        self.dh_parameters = None
-        if self.mode == 'secure_dh':
-            # Use manual DH ParameterNumbers definition for compatibility
-            try:
-                numbers = dh.DHParameterNumbers(DH_P, DH_G)
-                self.dh_parameters = numbers.parameters(default_backend())
-            except Exception as e:
-                # Catch failures in parameter creation itself
-                raise SystemExit(f"Failed to create DH parameters: {e}")
->>>>>>> c56ceee0
 
     def connect(self):
         """Create UDP socket for TFTP communication"""
@@ -173,19 +130,11 @@
 
     def _generate_dh_keys_client(self) -> Tuple[dh.DHPrivateKey, bytes]:
         """Generates client's DH key pair and returns the private key and RAW public key bytes."""
-<<<<<<< HEAD
         private_key = self.dh_params.generate_private_key()
         pub_key = private_key.public_key()
         
         # Serialize the public number (Y) as a fixed-size byte string
         public_key_bytes = pub_key.public_numbers().y.to_bytes(DH_PUBLIC_KEY_SIZE, 'big')
-=======
-        private_key = self.dh_parameters.generate_private_key()
-        pub_key = private_key.public_key()
-        
-        # Serialize the public number (Y) as a fixed-size byte string
-        public_key_bytes = pub_key.public_numbers().y.to_bytes(DH_KEY_SIZE, 'big')
->>>>>>> c56ceee0
         return private_key, public_key_bytes
 
     def _derive_shared_secret(self, client_private_key: dh.DHPrivateKey, peer_public_key_bytes: bytes, salt: bytes) -> bytes:
@@ -196,11 +145,7 @@
                 int.from_bytes(peer_public_key_bytes, 'big'),
                 client_private_key.parameters().parameter_numbers() # Use params from client's private key
             )
-<<<<<<< HEAD
             peer_public_key = peer_public_numbers.public_key()
-=======
-            peer_public_key = default_backend().load_dh_public_numbers(peer_public_numbers)
->>>>>>> c56ceee0
             
             # Perform DH key agreement
             shared_secret = client_private_key.exchange(peer_public_key)
@@ -210,17 +155,11 @@
                 algorithm=hashes.SHA256(),
                 length=32,
                 salt=salt,
-<<<<<<< HEAD
                 info=b'tftp-dh-key-derivation'
-=======
-                info=b'tftp-dh-key-derivation', # Updated to match server
-                backend=default_backend()
->>>>>>> c56ceee0
             ).derive(shared_secret)
             
             return key
         except Exception as e:
-<<<<<<< HEAD
             raise RuntimeError(f"Error computing shared key: {e}")
 
 
@@ -245,47 +184,12 @@
              print("DH key size mismatch.")
              return None
 
-=======
-            # Re-raise with a specific message to help debug DH failures
-            raise RuntimeError(f"Error computing shared key: {e}")
-
-    def _parse_error(self, data: bytes) -> Tuple[int, str]:
-        """Parse error packet"""
-        try:
-            error_code = struct.unpack('>H', data[2:4])[0]
-            error_msg = data[4:-1].decode('ascii')
-            return error_code, error_msg
-        except:
-            return ERROR_NOT_DEFINED, "Unknown error"
-
-    def _perform_dh_key_exchange(self, sock: socket.socket, initial_packet: bytes, client_addr: Tuple[str, int], retries=8) -> Optional[Tuple[bytes, Tuple[str, int]]]:
-        """
-        Handles the client-side of the DH handshake, starting from the server's S_PUB.
-        Returns the derived shared key and the confirmed transfer address (TID).
-        """
-        print("Starting DH key exchange...")
-        
-        # 1. Generate Client DH Key Pair
-        client_private_key, client_public_key_bytes = self._generate_dh_keys_client()
-        
-        # 2. Process initial_packet (S_PUB)
-        op, = struct.unpack('>H', initial_packet[:2])
-        
-        # CRITICAL FIX: Check expected length (2 bytes opcode + 256 bytes raw key)
-        if op != OPCODE_DH_KEY or len(initial_packet) != 2 + DH_KEY_SIZE:
-             print("Received unexpected packet instead of S_PUB.")
-             return None
-
-        server_public_key_bytes = initial_packet[2:]
-        
->>>>>>> c56ceee0
         # 3. Derive Shared Key using C_PUB as salt/context (MUST MATCH SERVER)
         shared_key = self._derive_shared_secret(
             client_private_key, 
             server_public_key_bytes, 
             client_public_key_bytes # Use C_PUB as salt to match server implementation
         )
-<<<<<<< HEAD
         
         self.session_key = shared_key
         print("Derived Shared Key (AES-256) successfully.")
@@ -297,20 +201,6 @@
         server_tid_addr = addr
         return c_pub_packet, server_tid_addr
 
-=======
-
-        # 4. Send Client Public Key (C_PUB) back to the new server TID
-        c_pub_packet = struct.pack('>H', OPCODE_DH_KEY) + client_public_key_bytes
-        transfer_addr = client_addr
-        
-        # Send C_PUB with retry to ensure server gets it
-        for i in range(3): # Send C_PUB a few times for reliability
-            sock.sendto(c_pub_packet, transfer_addr)
-            time.sleep(0.1) 
-            
-        print("DH exchange successful. Shared key derived.")
-        return shared_key, transfer_addr
->>>>>>> c56ceee0
 
     def get_file(self, remote_filename: str, local_filename: str = None) -> bool:
         """Download a file from the TFTP server"""
@@ -339,30 +229,12 @@
                 print("Timeout waiting for server to initiate transfer or DH exchange.")
                 return False
 
-<<<<<<< HEAD
             with open(local_filename, 'wb') as f:
                 expected_block = 1
                 transfer_addr = None  # will lock on first DATA or DH_KEY
-=======
-            # 2. Perform DH exchange if necessary
-            if self.mode == 'secure_dh':
-                result = self._perform_dh_key_exchange(sock, initial_data, initial_addr)
-                if not result:
-                    return False
-                self.shared_key, transfer_addr = result
-                # After successful DH, we expect DATA(1) next.
-                initial_data = b'' 
-            else:
-                transfer_addr = initial_addr
-                initial_data = initial_data # Initial data is ACK(0) or DATA(1)
-            
-            current_packet = initial_data # Start processing from the first received packet
-            expected_block = 1
->>>>>>> c56ceee0
 
             with open(local_filename, 'wb') as f:
                 while True:
-<<<<<<< HEAD
                     try:
                         data, addr = sock.recvfrom(MAX_PACKET_SIZE)
                     except socket.timeout:
@@ -378,30 +250,6 @@
                         continue
 
                     if len(data) < 4:
-=======
-                    data, addr = b'', None
-                    
-                    if current_packet:
-                        data = current_packet
-                        current_packet = b'' # Process the handshake packet first
-                    else:
-                        try:
-                            data, addr = sock.recvfrom(MAX_PACKET_SIZE)
-                        except socket.timeout:
-                            # Retransmit the last ACK to prompt retransmit
-                            if expected_block > 1:
-                                sock.sendto(struct.pack('>HH', OPCODE_ACK, expected_block - 1), transfer_addr)
-                                print(f"Timeout: Resending ACK {expected_block - 1}")
-                                continue
-                            else:
-                                # For initial block (1), just time out, since we sent C_PUB in DH phase.
-                                print("Transfer failed: Timeout waiting for DATA(1).")
-                                return False
-                    
-                    if not data or len(data) < 4: continue
-                    if addr != transfer_addr and addr is not None: 
-                        sock.sendto(struct.pack('>HH', OPCODE_ERROR, ERROR_UNKNOWN_TID), addr)
->>>>>>> c56ceee0
                         continue
 
                     opcode, block_num = struct.unpack('>HH', data[:4])
@@ -411,7 +259,6 @@
                         print(f"Server error {error_code}: {error_msg}")
                         return False
 
-<<<<<<< HEAD
                     # FIX: Handle DH Key Exchange before checking for DATA, and lock the TID
                     if opcode == OPCODE_DH_KEY and self.mode == 'secure_dh' and not self.session_key:
                         if HAVE_CRYPTO:
@@ -447,50 +294,31 @@
                         continue
 
                     # Ignore out-of-order/duplicate blocks; re-ACK last good to prompt retransmit
-=======
-                    if opcode != OPCODE_DATA: continue
->>>>>>> c56ceee0
                     if block_num != expected_block:
                         # Ignore out-of-order/duplicate blocks; re-ACK last good
                         sock.sendto(struct.pack('>HH', OPCODE_ACK, max(0, expected_block - 1)), transfer_addr)
                         continue
 
                     payload = data[4:]
-<<<<<<< HEAD
 
                     if self.mode in ['secure', 'secure_dh']:
                         session_key = self.session_key if self.session_key else self.psk
                         aes = AESGCM(session_key)
                         nonce = make_nonce(session_key, remote_filename, 'dl', block_num)
-=======
-                    transfer_key = self.shared_key if self.mode == 'secure_dh' else self.psk
-                    
-                    if self.mode in ['secure', 'secure_dh']:
-                        aes = AESGCM(transfer_key)
-                        nonce = make_nonce(transfer_key, remote_filename, 'dl', block_num)
->>>>>>> c56ceee0
                         aad = f"{remote_filename}|{block_num}|dl".encode('utf-8')
                         try:
                             file_data = aes.decrypt(nonce, payload, aad)
                         except Exception as e:
-<<<<<<< HEAD
                             # Send ACK for the last successful block to trigger retransmit
                             print(f"Decryption failed for block {block_num}: {e}. Retrying.")
-=======
-                            print(f"Decryption failed on block {block_num}: {e}")
->>>>>>> c56ceee0
                             sock.sendto(struct.pack('>HH', OPCODE_ACK, expected_block - 1), transfer_addr)
                             continue
                         
                         f.write(file_data)
                         sock.sendto(struct.pack('>HH', OPCODE_ACK, block_num), transfer_addr)
-<<<<<<< HEAD
                         # print(f"ACK: {block_num}")
                         if len(file_data) < SECURE_PLAINTEXT_BLOCK:
                             break
-=======
-                        if len(file_data) < SECURE_PLAINTEXT_BLOCK: break
->>>>>>> c56ceee0
                     else:
                         f.write(payload)
                         sock.sendto(struct.pack('>HH', OPCODE_ACK, block_num), transfer_addr)
@@ -517,14 +345,10 @@
 
     def put_file(self, local_filename: str, remote_filename: str = None) -> bool:
         """Upload a file to the TFTP server"""
-<<<<<<< HEAD
         WRQ_RETRIES = 5
         if remote_filename is None:
             remote_filename = local_filename
 
-=======
-        if remote_filename is None: remote_filename = local_filename
->>>>>>> c56ceee0
         if not os.path.exists(local_filename):
             print(f"Local file not found: {local_filename}")
             return False
@@ -538,7 +362,6 @@
         wrq_packet = struct.pack('>H', OPCODE_WRQ) + remote_filename.encode('ascii') + b'\x00' + b'octet\x00'
         
         try:
-<<<<<<< HEAD
             # WRQ: opcode + filename + 0 + "octet" + 0
             wrq_packet = struct.pack('>H', OPCODE_WRQ)
             wrq_packet += remote_filename.encode('ascii') + b'\x00'
@@ -584,15 +407,6 @@
                             break
                         # ignore anything else (e.g., stray DATA), keep waiting until timeout
                     if transfer_addr:
-=======
-            # 1. Send initial WRQ (retry loop for handshake initiation)
-            initial_data, initial_addr = b'', None
-            for _ in range(20):
-                sock.sendto(wrq_packet, server_initial_addr)
-                try:
-                    initial_data, initial_addr = sock.recvfrom(MAX_PACKET_SIZE)
-                    if initial_addr[1] != self.server_port: # Received response from a new TID
->>>>>>> c56ceee0
                         break
                 except socket.timeout:
                     continue
@@ -629,7 +443,6 @@
                 
                 while True:
                     pt = f.read(SECURE_PLAINTEXT_BLOCK if self.mode in ['secure', 'secure_dh'] else DEFAULT_BLOCK_SIZE)
-<<<<<<< HEAD
                     if pt is None:
                         pt = b''
 
@@ -641,13 +454,6 @@
                         nonce = make_nonce(session_key, remote_filename, 'ul', block_num)
                         
                         # FIX 2: Correct AAD direction to 'ul' for upload
-=======
-                    if pt is None: pt = b''
-
-                    if self.mode in ['secure', 'secure_dh']:
-                        aes = AESGCM(transfer_key)
-                        nonce = make_nonce(transfer_key, remote_filename, 'ul', block_num)
->>>>>>> c56ceee0
                         aad = f"{remote_filename}|{block_num}|ul".encode('utf-8')
                         
                         payload = aes.encrypt(nonce, pt, aad)
@@ -663,17 +469,11 @@
                             ack_data, ack_addr = sock.recvfrom(MAX_PACKET_SIZE)
                         except socket.timeout:
                             continue
-<<<<<<< HEAD
                         
                         # Only accept ACKs from the established TID
                         if ack_addr != transfer_addr or len(ack_data) < 4:
                             continue
                             
-=======
-                            
-                        if ack_addr != transfer_addr or len(ack_data) < 4: continue
-                        
->>>>>>> c56ceee0
                         ack_opcode, ack_block = struct.unpack('>HH', ack_data[:4])
                         if ack_opcode == OPCODE_ERROR:
                             error_code, error_msg = self._parse_error(ack_data)
@@ -690,7 +490,6 @@
                         break
                     block_num += 1
 
-<<<<<<< HEAD
             # Optional final empty DATA (best-effort final ACK)
             try:
                 packet = struct.pack('>HH', OPCODE_DATA, block_num + 1) + b''
@@ -700,8 +499,6 @@
             except Exception:
                 pass
 
-=======
->>>>>>> c56ceee0
             print(f"File uploaded successfully: {remote_filename}")
             return True
 
@@ -725,11 +522,7 @@
     parser = argparse.ArgumentParser(description='Secure TFTP Client (PSK + DH)')
     parser.add_argument('--server', default='localhost', help='TFTP server host')
     parser.add_argument('--port', type=int, default=69, help='TFTP server port')
-<<<<<<< HEAD
     parser.add_argument('--mode', choices=['baseline','secure', 'secure_dh'], default='baseline', help='Transfer mode')
-=======
-    parser.add_argument('--mode', choices=['baseline','secure','secure_dh'], default='baseline', help='Transfer mode')
->>>>>>> c56ceee0
     parser.add_argument('--psk', default=None, help='Hex-encoded 32-byte key (AES-256-GCM) for secure mode')
     parser.add_argument('action', choices=['get', 'put'], help='Action: get or put')
     parser.add_argument('filename', help='Filename')
