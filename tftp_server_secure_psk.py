--- conflicted
+++ resolved
@@ -1,12 +1,7 @@
 #!/usr/bin/env python3
 """
-<<<<<<< HEAD
 Simplified TFTP Server Implementation (+ optional AES-GCM with PSK/DH)
 Handles one request at a time; in secure mode, encrypts/decrypts DATA using a pre-shared key or DH-derived session key.
-=======
-Simplified TFTP Server Implementation (+ DH Key Exchange & AES-GCM)
-Handles one request at a time. Supports baseline, PSK secure, and DH key exchange secure modes.
->>>>>>> c56ceee0
 """
 
 import socket
@@ -14,7 +9,6 @@
 import os
 import sys
 import argparse
-<<<<<<< HEAD
 import time
 from typing import Tuple
 
@@ -25,17 +19,6 @@
 OPCODE_ACK = 4     # Acknowledgment
 OPCODE_ERROR = 5   # Error
 OPCODE_DH_KEY = 6  # Diffie-Hellman Public Key Exchange
-=======
-from typing import Tuple, Optional
-
-# TFTP Opcodes
-OPCODE_RRQ = 1      # Read Request
-OPCODE_WRQ = 2      # Write Request
-OPCODE_DATA = 3     # Data
-OPCODE_ACK = 4      # Acknowledgment
-OPCODE_ERROR = 5    # Error
-OPCODE_DH_KEY = 6   # Diffie-Hellman Public Key Exchange
->>>>>>> c56ceee0
 
 # TFTP Error Codes
 ERROR_NOT_DEFINED = 0
@@ -89,16 +72,9 @@
 # Crypto (optional)
 try:
     from cryptography.hazmat.primitives.ciphers.aead import AESGCM
-<<<<<<< HEAD
     from cryptography.hazmat.primitives import hashes, hmac
     from cryptography.hazmat.primitives.asymmetric import dh
     from cryptography.hazmat.primitives.kdf.hkdf import HKDF
-=======
-    from cryptography.hazmat.primitives import hashes, hmac, serialization
-    from cryptography.hazmat.primitives.asymmetric import dh
-    from cryptography.hazmat.primitives.kdf.hkdf import HKDF
-    from cryptography.hazmat.backends import default_backend
->>>>>>> c56ceee0
     HAVE_CRYPTO = True
 except Exception:
     HAVE_CRYPTO = False
@@ -129,7 +105,6 @@
         self.socket = None
         self.running = False
         
-<<<<<<< HEAD
         if self.mode in ['secure', 'secure_dh'] and not HAVE_CRYPTO:
             raise SystemExit("cryptography is required for secure modes. Try: pip install cryptography")
 
@@ -146,27 +121,6 @@
         else:
             self.dh_params = None
             
-=======
-        # --- CRITICAL FIX: Use built-in DH parameters ---
-        if HAVE_CRYPTO:
-            try:
-                # Load standard 2048-bit parameters (Group 14) for maximum compatibility
-                self.dh_params = dh.get_builtin_parameters(2048)
-            except Exception as e:
-                # Fallback to manual creation if built-in fails, but log a warning
-                print(f"Warning: Failed to load built-in DH parameters, falling back to manual: {e}")
-                self.dh_params = dh.DHParameterNumbers(DH_PRIME_P, DH_GENERATOR_G).parameters(backend=default_backend())
-        else:
-            self.dh_params = None
-        # ------------------------------------------------
-
-        if self.mode in ('secure', 'secure_dh') and not HAVE_CRYPTO:
-            raise SystemExit("cryptography is required for --mode secure/secure_dh. Try: pip install cryptography")
-        
-        # Key storage for DH mode, dynamically set per transfer
-        self.shared_key = None
-
->>>>>>> c56ceee0
         # Create root directory if it doesn't exist
         os.makedirs(root_dir, exist_ok=True)
 
@@ -509,7 +463,6 @@
 
     def send_file(self, filepath: str, filename: str, client_addr: Tuple[str, int], data_socket: socket.socket, session_key: Optional[bytes]):
         """Send file to client"""
-<<<<<<< HEAD
         MAX_RETRIES = 3
         try:
             # Create a new socket for this transfer
@@ -523,16 +476,9 @@
                 self._handle_dh_key_exchange(data_socket, client_addr)
             
 
-=======
-        is_secure = self.mode in ('secure', 'secure_dh')
-        block_size = SECURE_PLAINTEXT_BLOCK if is_secure else DEFAULT_BLOCK_SIZE
-        
-        try:
->>>>>>> c56ceee0
             with open(filepath, 'rb') as f:
                 block_num = 1
                 while True:
-<<<<<<< HEAD
                     pt = f.read(SECURE_PLAINTEXT_BLOCK if self.mode in ['secure', 'secure_dh'] else DEFAULT_BLOCK_SIZE)
                     if pt is None:
                         pt = b''
@@ -552,14 +498,6 @@
                         # FIX 1: Change NONCE direction from 'ul' to 'dl' for file download (RRQ)
                         nonce = make_nonce(session_keys, filename, 'dl', block_num)
                         
-=======
-                    pt = f.read(block_size)
-                    if pt is None: pt = b''
-
-                    if is_secure:
-                        aes = AESGCM(session_key)
-                        nonce = make_nonce(session_key, filename, 'dl', block_num)
->>>>>>> c56ceee0
                         aad = f"{filename}|{block_num}|dl".encode('utf-8')
                         payload = aes.encrypt(nonce, pt, aad)
                     else:
@@ -567,7 +505,6 @@
 
                     packet = struct.pack('>HH', OPCODE_DATA, block_num) + payload
 
-<<<<<<< HEAD
 
                     # Wait for ACK (retries kept simple)
                     retries = 0
@@ -613,43 +550,6 @@
 
             self._close_socket(data_socket, client_addr[0]+str(client_addr[1]))
             print(f"File sent successfully to {client_addr}")
-=======
-                    # Retry sending data until we get the matching ACK
-                    for _ in range(8): # 8 retransmission attempts
-                        data_socket.sendto(packet, client_addr)
-
-                        try:
-                            data_socket.settimeout(DEFAULT_TIMEOUT)
-                            ack_data, ack_addr = data_socket.recvfrom(MAX_PACKET_SIZE)
-                        except socket.timeout:
-                            continue # Retry sending DATA
-                        except Exception:
-                            break 
-
-                        if ack_addr != client_addr or len(ack_data) < 4:
-                            continue
-
-                        ack_opcode, ack_block = struct.unpack('>HH', ack_data[:4])
-
-                        if ack_opcode == OPCODE_ERROR:
-                            error_code = struct.unpack('>H', ack_data[2:4])[0]
-                            error_msg = ack_data[4:-1].decode('ascii')
-                            print(f"Client error {error_code}: {error_msg}")
-                            return
-                        
-                        if ack_opcode == OPCODE_ACK and ack_block == block_num:
-                            break 
-                    else:
-                        print(f"Server: Giving up on block {block_num} after retries.")
-                        return
-
-                    if len(pt) < block_size:
-                        break # Last block sent
-
-                    block_num += 1
-
-                print(f"File sent successfully to {client_addr}")
->>>>>>> c56ceee0
 
         except Exception as e:
             print(f"Error sending file: {e}")
@@ -660,7 +560,6 @@
         is_secure = self.mode in ('secure', 'secure_dh')
         
         try:
-<<<<<<< HEAD
             # Create a new socket for this transfer
             data_socket = socket.socket(socket.AF_INET, socket.SOCK_DGRAM)
             data_socket.bind(('', 0))  # Bind to any available port
@@ -671,9 +570,6 @@
                 self._handle_dh_key_exchange(data_socket, client_addr)
 
             # Send initial ACK (ACK 0)
-=======
-            # Send initial ACK(0)
->>>>>>> c56ceee0
             ack_packet = struct.pack('>HH', OPCODE_ACK, 0)
             data_socket.sendto(ack_packet, client_addr)
 
@@ -682,7 +578,6 @@
 
                 while True:
                     data_socket.settimeout(DEFAULT_TIMEOUT)
-<<<<<<< HEAD
                     try:
                         data, addr = data_socket.recvfrom(MAX_PACKET_SIZE)
                         
@@ -716,32 +611,6 @@
                         print(f"Expected DATA packet, got opcode {opcode}")
                         self._close_socket(data_socket, client_addr[0]+str(client_addr[1]))
                         return
-=======
-                    
-                    for _ in range(8):
-                        try:
-                            data, addr = data_socket.recvfrom(MAX_PACKET_SIZE)
-                        except socket.timeout:
-                            print(f"Timeout waiting for DATA({expected_block}). Retrying ACK({expected_block - 1})")
-                            ack_packet = struct.pack('>HH', OPCODE_ACK, expected_block - 1)
-                            data_socket.sendto(ack_packet, client_addr)
-                            continue
-                        
-                        if addr != client_addr or len(data) < 4: continue
-
-                        opcode, block_num = struct.unpack('>HH', data[:4])
-
-                        if opcode == OPCODE_ERROR:
-                            print("Received ERROR from client.")
-                            return
-
-                        if opcode != OPCODE_DATA: continue
-                        
-                        if block_num < expected_block:
-                            ack_packet = struct.pack('>HH', OPCODE_ACK, block_num)
-                            data_socket.sendto(ack_packet, client_addr)
-                            continue
->>>>>>> c56ceee0
 
                         if block_num == expected_block:
                             break
@@ -750,7 +619,6 @@
                         return
 
                     payload = data[4:]
-<<<<<<< HEAD
                     # FIX 4: Check for both secure modes
                     if self.mode in ['secure', 'secure_dh']:
                         try:
@@ -764,13 +632,6 @@
                             aes = AESGCM(session_keys)
                             # Nonce and AAD for WRQ/Upload are both 'ul'
                             nonce = make_nonce(session_keys, filename, 'ul', block_num)
-=======
-                    
-                    if is_secure:
-                        try:
-                            aes = AESGCM(session_key)
-                            nonce = make_nonce(session_key, filename, 'ul', block_num)
->>>>>>> c56ceee0
                             aad = f"{filename}|{block_num}|ul".encode('utf-8')
                             pt = aes.decrypt(nonce, payload, aad)
                         except Exception as e:
@@ -791,17 +652,13 @@
 
                     expected_block += 1
 
-<<<<<<< HEAD
             self._close_socket(data_socket, client_addr[0]+str(client_addr[1]))
-=======
->>>>>>> c56ceee0
             print(f"File received successfully from {client_addr}")
 
         except Exception as e:
             print(f"Error receiving file: {e}")
-            self.send_error(client_addr, ERROR_NOT_DEFINED, "File receive error", data_socket)
-
-<<<<<<< HEAD
+            self.send_error(client_addr, ERROR_NOT_DEFINED, "File receive error")
+
     def wait_for_ack_from_socket(self, sock: socket.socket, block_num: int, client_addr: Tuple[str, int]) -> bool:
         """Wait for ACK packet from specific socket with timeout"""
         sock.settimeout(DEFAULT_TIMEOUT)
@@ -813,8 +670,6 @@
                 # Handle stray packets, but only process ACKs from the expected client address
                 return False
 
-            if len(data) < 4:
-                return False
 
             opcode, ack_block = struct.unpack('>HH', data[:4])
             return opcode == OPCODE_ACK and ack_block == block_num
@@ -823,24 +678,14 @@
             return False
         # Do not use finally: sock.settimeout(None) here, as timeout needs to be reset outside
         # the function or managed by the caller's loop.
-=======
->>>>>>> c56ceee0
-
-    def send_error(self, client_addr: Tuple[str, int], error_code: int, error_msg: str, sock: Optional[socket.socket] = None):
-        """Send error packet to client using the appropriate socket."""
+
+    def send_error(self, client_addr: Tuple[str, int], error_code: int, error_msg: str):
+        """Send error packet to client"""
         try:
             error_packet = struct.pack('>HH', OPCODE_ERROR, error_code)
             error_packet += error_msg.encode('ascii') + b'\x00'
-<<<<<<< HEAD
             # Use the main server socket for errors, as the transfer socket might be closed
             self.socket.sendto(error_packet, client_addr) 
-=======
-            
-            target_sock = sock if sock else self.socket
-            
-            if target_sock:
-                target_sock.sendto(error_packet, client_addr)
->>>>>>> c56ceee0
         except Exception as e:
             print(f"Error sending error packet: {e}")
 
@@ -851,11 +696,7 @@
     parser.add_argument('--host', default='127.0.0.1', help='Server host')
     parser.add_argument('--port', type=int, default=6969, help='Server port')
     parser.add_argument('--root-dir', default='./files', help='Root directory for files')
-<<<<<<< HEAD
     parser.add_argument('--mode', choices=['baseline','secure', 'secure_dh'], default='baseline', help='Transfer mode')
-=======
-    parser.add_argument('--mode', choices=['baseline','secure', 'secure_dh'], default='baseline', help='Transfer mode (secure_dh uses DH key exchange)')
->>>>>>> c56ceee0
     parser.add_argument('--psk', default=None, help='Hex-encoded 32-byte key (AES-256-GCM) for secure mode')
 
     args = parser.parse_args()
