#!/usr/bin/env python3
"""
<<<<<<< HEAD
Unified TFTP Demo (Baseline + Secure PSK/DH)
- Creates demo files
- Runs baseline demo (server + client)
- Runs secure demo (PSK and DH modes)
- Shows downloads, uploads, error handling, and verifies integrity

Usage examples:
  python demo_tftp_secure.py                  # run both PSK and DH demos with defaults
  python demo_tftp_secure.py --only secure_psk # run only secure PSK
  python demo_tftp_secure.py --only secure_dh # run only secure DH
  python demo_tftp_secure.py --psk <hexkey>   # set PSK for secure demo
=======
Unified TFTP Demo (Baseline + Secure PSK AES-GCM + Secure DH AES-GCM)
- Creates demo files
- Runs baseline demo (server + client)
- Runs secure PSK demo (server + client with static PSK)
- Runs secure DH demo (server + client with dynamic DH key exchange)
- Shows downloads, uploads, error handling, and verifies integrity

Usage examples:
  python demo_tftp_secure.py                     # run all three demos
  python demo_tftp_secure.py --only secure_dh    # run only DH demo
  python demo_tftp_secure.py --only baseline     # run only baseline
>>>>>>> c56ceee0
"""

import os
import sys
import time
import subprocess
import signal
import shutil
from pathlib import Path
import argparse
import hashlib

HERE = Path(__file__).resolve().parent
BASELINE_DIR = HERE / "baseline_tftp"
<<<<<<< HEAD
SECURE_CLIENT = HERE / "tftp_client_secure_psk.py"
SECURE_SERVER = HERE / "tftp_server_secure_psk.py"

# Make sure baseline client import works (assuming baseline is just a copy of the main code without crypto features)
try:
    sys.path.insert(0, str(BASELINE_DIR))
    from tftp_client import TFTPClient  # baseline client
except ImportError:
    # If the import fails, fall back to using the main script file
    print("Warning: Could not import baseline client. Relying on main tftp_client.py.")
    pass

def sha256_file(p: Path):
    """Calculates the SHA256 hash of a file."""
=======
# --- IMPORTANT: These paths must match the file names from previous responses ---
SECURE_CLIENT = HERE / "tftp_client_secure_psk.py" 
SECURE_SERVER = HERE / "tftp_server_secure_psk.py" 

# Make sure baseline client import works (assuming the baseline is available)
try:
    sys.path.insert(0, str(BASELINE_DIR))
    from tftp_client import TFTPClient  # baseline client class
except ImportError:
    # Fallback to importing from our generated secure client/server files 
    # if the dedicated baseline client isn't available.
    print("Warning: Could not import baseline tftp_client. Falling back to secure implementation.")
    import importlib.util
    spec = importlib.util.spec_from_file_location("secure_client_mod", str(SECURE_CLIENT))
    mod = importlib.util.module_from_spec(spec)
    spec.loader.exec_module(mod)
    TFTPClient = getattr(mod, "TFTPClient")

def sha256_file(p):
>>>>>>> c56ceee0
    h = hashlib.sha256()
    with open(p, "rb") as f:
        for chunk in iter(lambda: f.read(1<<16), b""):
            h.update(chunk)
    return h.hexdigest()

def create_demo_files(root: Path) -> None:
    """Creates dummy files for testing in the root directory."""
    root.mkdir(parents=True, exist_ok=True)
    demo_files = {
<<<<<<< HEAD
        'readme.txt': 'Welcome to the TFTP Demo!\n\nThis is a demonstration of the baseline and secure (AES-GCM with PSK/DH) TFTP implementations.\n\nFeatures demonstrated:\n- File downloads (GET)\n- File uploads (PUT)\n- Secure mode with authenticated encryption (AES-GCM)\n- Diffie-Hellman Key Exchange (DH) mode\n',
        'config.json': '{\n    "server": {\n        "host": "localhost",\n        "port": 6969,\n        "timeout": 5\n    },\n    "client": {\n        "block_size": 512,\n        "mode": "octet"\n    }\n}',
=======
        'readme.txt': 'Welcome to the TFTP Demo!\n\nThis is a demonstration of secure TFTP.\n',
        'config.json': '{\n    "version": 1.0\n}',
>>>>>>> c56ceee0
        'data.bin': bytes([i % 256 for i in range(2048)])  # 2KB test data
    }
    print("Creating demo files...")
    for filename, content in demo_files.items():
        fp = root / filename
        if isinstance(content, str):
            fp.write_text(content)
            size = len(content)
        else:
            fp.write_bytes(content)
            size = len(content)
        print(f"  Created: {fp} ({size} bytes)")

class PopenProc:
    """Simple wrapper for subprocess.Popen to handle server startup/teardown."""
    def __init__(self, cmd):
        self.cmd = cmd
        self.p = None
    def start(self):
        self.p = subprocess.Popen(self.cmd, stdout=subprocess.PIPE, stderr=subprocess.PIPE)
        time.sleep(1.0)
        if self.p.poll() is not None:
            out, err = self.p.communicate()
            raise RuntimeError(f"Process failed to start.\nCMD: {' '.join(self.cmd)}\nSTDERR:\n{err.decode()}")
        return self
    def stop(self):
        if self.p and self.p.poll() is None:
            self.p.terminate()
            try:
                self.p.wait(timeout=3)
            except subprocess.TimeoutExpired:
                self.p.kill()
        self.p = None

<<<<<<< HEAD

# --- Helper functions for optional packet capture omitted for brevity ---

# Helper function to get the client class instance
def get_tftp_client(mode: str, psk_hex: str = None):
    try:
        import importlib.util
        spec = importlib.util.spec_from_file_location("tftp_mod", str(SECURE_CLIENT))
        mod = importlib.util.module_from_spec(spec)
        spec.loader.exec_module(mod)
        TFTPClientClass = getattr(mod, "TFTPClient")
        return TFTPClientClass("localhost", 6969, mode=mode, psk_hex=psk_hex)
    except Exception as e:
        print(f"Error loading client class: {e}")
        return None

def run_tftp_test(client, test_name: str, server_root: Path, client_root: Path) -> bool:
    """Runs a standard suite of GET/PUT/Error tests for a given client mode."""
    
    if client is None:
        print(f"Skipping {test_name}: Client initialization failed.")
        return False
        
    ok = True
    
    # --- Downloads (GET) ---
    for name in ["readme.txt", "config.json", "data.bin"]:
        print(f"\n--- {test_name} GET {name} ---")
        dst = client_root / f"{test_name.lower().replace(' ', '_')}_downloaded_{name}"
        if dst.exists():
            dst.unlink()
        if client.get_file(name, str(dst)):
=======
def run_test_suite(client_instance, mode_name: str, server_root: Path, output_prefix: str) -> bool:
    """Runs a standard GET/PUT/Error test suite for a given client mode."""
    ok = True
    
    # Downloads
    for name in ["readme.txt", "config.json", "data.bin"]:
        print(f"\n--- {mode_name} GET {name} ---")
        dst = HERE / f"{output_prefix}_downloaded_{name}"
        if dst.exists(): dst.unlink()
        
        # Use the correct client method (which now uses the mode set on init)
        if client_instance.get_file(name, str(dst)):
>>>>>>> c56ceee0
            print(f"✓ Downloaded {name}")
        else:
            print(f"✗ Download failed for {name}")
            ok = False

<<<<<<< HEAD
    # --- Upload (PUT) ---
    print(f"\n--- {test_name} PUT data.bin -> uploaded_{test_name.lower().replace(' ', '_')}_data.bin ---")
    upload_src = f"{test_name.lower().replace(' ', '_')}_downloaded_data.bin"
    remote_name = f"uploaded_{test_name.lower().replace(' ', '_')}_data.bin"

    print(f"Client file {upload_src}; Remote name: {remote_name}")

    ok_up = client.put_file(str(upload_src), remote_name)
    print("✓ Upload success" if ok_up else "✗ Upload failed")
    ok = ok and ok_up

    # --- Error handling ---
    print(f"\n--- {test_name} Error Handling ---")
    if not client.get_file("no_such_file.txt"):
=======
    # Upload
    print(f"\n--- {mode_name} PUT upload_data.bin -> uploaded_{output_prefix}_data.bin ---")
    upload_src = server_root / "data.bin"
    ok_up = client_instance.put_file(str(upload_src), f"uploaded_{output_prefix}_data.bin")
    print("✓ Upload success" if ok_up else "✗ Upload failed")
    ok = ok and ok_up

    # Error handling
    print(f"\n--- {mode_name} Error Handling ---")
    if not client_instance.get_file("no_such_file.txt"):
>>>>>>> c56ceee0
        print("✓ Handled non-existent file")
    else:
        print("✗ Should have failed for non-existent file")
        ok = False

<<<<<<< HEAD
    # --- Integrity check for data.bin ---
    src_hash = sha256_file(server_root / "data.bin")
    dst_path = client_root / f"{test_name.lower().replace(' ', '_')}_downloaded_data.bin"
    if dst_path.exists():
        dst_hash = sha256_file(dst_path)
=======
    # Integrity check for data.bin
    try:
        src_hash = sha256_file(server_root / "data.bin")
        dst_hash = sha256_file(HERE / f"{output_prefix}_downloaded_data.bin")
>>>>>>> c56ceee0
        if src_hash == dst_hash:
            print(f"✓ Integrity OK for data.bin ({src_hash[:12]}...)")
        else:
            print(f"✗ Integrity mismatch for data.bin. Expected {src_hash}, Got {dst_hash}")
            ok = False
<<<<<<< HEAD
    else:
        print("✗ Integrity check skipped (data.bin download failed)")
        ok = False

    return ok


def run_secure_demo(server_root: Path, psk_hex: str, client_root: Path) -> bool:
    print("\n=== Secure TFTP Demo (AES-GCM with PSK) ===")
    
    # Start secure server in PSK mode
    proc = PopenProc([sys.executable, str(SECURE_SERVER), "--host", "localhost", "--port", "6969", "--root-dir", str(server_root),
                      "--mode", "secure", "--psk", psk_hex]).start()
    try:
        client = get_tftp_client("secure", psk_hex)
        return run_tftp_test(client, "Secure PSK", server_root, client_root)
    finally:
        print("\nStopping Secure PSK server...")
        proc.stop()
        print("✓ Secure PSK server stopped")

def run_secure_dh_demo(server_root: Path, client_root: Path) -> bool:
    print("\n=== Secure TFTP Demo (AES-GCM with DH) ===")
    
    # Start secure server in DH mode
    proc = PopenProc([sys.executable, str(SECURE_SERVER), "--host", "localhost", "--port", "6969", "--root-dir", str(server_root),
                      "--mode", "secure_dh"]).start()
    try:
        # Note: PSK is None, as the key is negotiated via DH
        client = get_tftp_client("secure_dh", psk_hex=None) 
        return run_tftp_test(client, "Secure DH", server_root, client_root)
    finally:
        print("\nStopping Secure DH server...")
        proc.stop()
        print("✓ Secure DH server stopped")


def run_baseline_demo(server_root: Path, client_root: Path) -> bool:
    print("\n=== Baseline TFTP Demo ===")
    # Start baseline server
    server_script = BASELINE_DIR / "tftp_server.py"
    proc = PopenProc([sys.executable, str(server_script), "--host", "localhost", "--port", "6969", "--root-dir", str(server_root), "--mode", "baseline"]).start()
    try:
        client = get_tftp_client("baseline")
        return run_tftp_test(client, "Baseline", server_root, client_root)
    finally:
        print("\nStopping baseline server...")
        proc.stop()
        print("✓ Baseline server stopped")


def main():
    ap = argparse.ArgumentParser(description="Unified TFTP Demo (Baseline + Secure PSK/DH)")
    ap.add_argument("--only", choices=["baseline", "secure_psk", "secure_dh", "all"], default="all")
    ap.add_argument("--psk", default="000102030405060708090a0b0c0d0e0f000102030405060708090a0b0c0d0e0f",
                      help="Hex-encoded 32-byte PSK for secure PSK demo")
    ap.add_argument("--capture-file", default=None, help="If set, start tcpdump and write capture to this pcap file")
    ap.add_argument("--capture-iface", default="lo0", help="Interface to capture on (default lo0)")
    ap.add_argument("--capture-filter", default="udp and host 127.0.0.1", help="BPF filter for tcpdump")
    args = ap.parse_args()

    demo_dir = HERE / "demo_files"
    client_root = HERE # Downloads go here
    
    # Clean old download files
    for p in list(HERE.glob("*_downloaded_*")) + list(HERE.glob("uploaded_*")):
=======
    except FileNotFoundError:
        print(f"✗ Cannot verify integrity, downloaded file {output_prefix}_downloaded_data.bin not found.")
        ok = False
        
    return ok

def run_baseline_demo(server_root: Path) -> bool:
    print("\n" + "="*20 + " Baseline TFTP Demo " + "="*20)
    server_script = HERE / "baseline_tftp" / "tftp_server.py"
    
    # Start baseline server
    proc = PopenProc([sys.executable, str(server_script), "--host", "127.0.0.1", "--port", "6969", "--root-dir", str(server_root)]).start()
    try:
        # Initialize baseline client
        client = TFTPClient("127.0.0.1", 6969, mode="baseline")
        result = run_test_suite(client, "Baseline", server_root, "baseline")
        return result
    finally:
        print("\nStopping baseline server...")
        proc.stop()
        print("✓ Baseline server stopped")

def run_psk_demo(server_root: Path, psk_hex: str) -> bool:
    print("\n" + "="*20 + " Secure TFTP Demo (PSK) " + "="*20)
    if not SECURE_SERVER.exists() or not SECURE_CLIENT.exists():
        print("Secure scripts not found.")
        return False
        
    # Server command (MUST pass the PSK)
    server_cmd = [
        sys.executable, str(SECURE_SERVER), 
        "--host", "127.0.0.1", "--port", "6969", 
        "--root-dir", str(server_root),
        "--mode", "secure",
        "--psk", psk_hex
    ]
    proc = PopenProc(server_cmd).start()
    
    try:
        # Import the secure client class
        import importlib.util
        spec = importlib.util.spec_from_file_location("secure_client_mod", str(SECURE_CLIENT))
        mod = importlib.util.module_from_spec(spec)
        spec.loader.exec_module(mod)
        SecureClient = getattr(mod, "TFTPClient")

        # Initialize secure client (MUST pass the PSK)
        client = SecureClient("127.0.0.1", 6969, mode="secure", psk_hex=psk_hex)
        result = run_test_suite(client, "Secure-PSK", server_root, "secure_psk")
        return result
    finally:
        print("\nStopping PSK server...")
        proc.stop()
        print("✓ PSK server stopped")

def run_dh_demo(server_root: Path) -> bool:
    print("\n" + "="*20 + " Secure TFTP Demo (DH) " + "="*20)
    if not SECURE_SERVER.exists() or not SECURE_CLIENT.exists():
        print("Secure DH scripts not found.")
        return False
        
    # Server command (Uses DH mode, NO PSK required)
    server_cmd = [
        sys.executable, str(SECURE_SERVER), 
        "--host", "127.0.0.1", "--port", "6969", 
        "--root-dir", str(server_root),
        "--mode", "secure_dh"
    ]
    proc = PopenProc(server_cmd).start()
    
    try:
        # Import the secure client class
        import importlib.util
        spec = importlib.util.spec_from_file_location("secure_client_mod", str(SECURE_CLIENT))
        mod = importlib.util.module_from_spec(spec)
        spec.loader.exec_module(mod)
        SecureClient = getattr(mod, "TFTPClient")

        # Initialize DH client (Uses DH mode, NO PSK required)
        client = SecureClient("127.0.0.1", 6969, mode="secure_dh")
        result = run_test_suite(client, "Secure-DH", server_root, "secure_dh")
        return result
    finally:
        print("\nStopping DH server...")
        proc.stop()
        print("✓ DH server stopped")


def main():
    ap = argparse.ArgumentParser(description="Unified TFTP Demo (Baseline + Secure PSK + Secure DH)")
    ap.add_argument("--only", choices=["baseline", "secure_psk", "secure_dh", "all"], default="all",
                    help="Choose which demo(s) to run.")
    ap.add_argument("--psk", default="000102030405060708090a0b0c0d0e0f000102030405060708090a0b0c0d0e0f",
                    help="Hex-encoded 32-byte PSK for secure_psk demo")
    args = ap.parse_args()

    demo_dir = HERE / "demo_files"
    
    # Clean old download files and uploaded files
    for p in list(HERE.glob("*_downloaded_*")) + list(demo_dir.glob("uploaded_*")):
>>>>>>> c56ceee0
        try:
            if p.is_file():
                p.unlink()
        except Exception:
            pass

    create_demo_files(demo_dir)

<<<<<<< HEAD
    # Optionally start packet capture (omitted implementation details for brevity)
    pcap_proc = None
    # if args.capture_file:
    #    pcap_proc = start_capture(args.capture_file, iface=args.capture_iface, bpf=args.capture_filter)

=======
>>>>>>> c56ceee0
    passed = True
    
    try:
        if args.only in ("baseline", "all"):
<<<<<<< HEAD
            passed = run_baseline_demo(demo_dir, client_root) and passed
            
        if args.only in ("secure_psk", "all"):
            passed = run_secure_demo(demo_dir, args.psk, client_root) and passed
            
        if args.only in ("secure_dh", "all"):
            # DH requires a clean slate as it uses the same port
            passed = run_secure_dh_demo(demo_dir, client_root) and passed
            
    finally:
        # Ensure capture is stopped and pcap flushed
        if pcap_proc:
            # stop_capture(pcap_proc)
            pass
=======
            passed = run_baseline_demo(demo_dir) and passed
            
        if args.only in ("secure_psk", "all"):
            passed = run_psk_demo(demo_dir, args.psk) and passed
            
        if args.only in ("secure_dh", "all"):
            passed = run_dh_demo(demo_dir) and passed
            
    except KeyboardInterrupt:
        print("\nDemo interrupted by user.")
        passed = False
    finally:
        # Stop any lingering processes (PopenProc instances handle this locally now)
        pass
>>>>>>> c56ceee0

    print("\n" + "="*60)
    print(f"DEMO RESULT: {'SUCCESS' if passed else 'FAIL'}")
    print("="*60)
    return 0 if passed else 1

if __name__ == "__main__":
    sys.exit(main())
<|MERGE_RESOLUTION|>--- conflicted
+++ resolved
@@ -1,6 +1,5 @@
 #!/usr/bin/env python3
 """
-<<<<<<< HEAD
 Unified TFTP Demo (Baseline + Secure PSK/DH)
 - Creates demo files
 - Runs baseline demo (server + client)
@@ -12,19 +11,6 @@
   python demo_tftp_secure.py --only secure_psk # run only secure PSK
   python demo_tftp_secure.py --only secure_dh # run only secure DH
   python demo_tftp_secure.py --psk <hexkey>   # set PSK for secure demo
-=======
-Unified TFTP Demo (Baseline + Secure PSK AES-GCM + Secure DH AES-GCM)
-- Creates demo files
-- Runs baseline demo (server + client)
-- Runs secure PSK demo (server + client with static PSK)
-- Runs secure DH demo (server + client with dynamic DH key exchange)
-- Shows downloads, uploads, error handling, and verifies integrity
-
-Usage examples:
-  python demo_tftp_secure.py                     # run all three demos
-  python demo_tftp_secure.py --only secure_dh    # run only DH demo
-  python demo_tftp_secure.py --only baseline     # run only baseline
->>>>>>> c56ceee0
 """
 
 import os
@@ -39,22 +25,7 @@
 
 HERE = Path(__file__).resolve().parent
 BASELINE_DIR = HERE / "baseline_tftp"
-<<<<<<< HEAD
-SECURE_CLIENT = HERE / "tftp_client_secure_psk.py"
-SECURE_SERVER = HERE / "tftp_server_secure_psk.py"
-
-# Make sure baseline client import works (assuming baseline is just a copy of the main code without crypto features)
-try:
-    sys.path.insert(0, str(BASELINE_DIR))
-    from tftp_client import TFTPClient  # baseline client
-except ImportError:
-    # If the import fails, fall back to using the main script file
-    print("Warning: Could not import baseline client. Relying on main tftp_client.py.")
-    pass
-
-def sha256_file(p: Path):
-    """Calculates the SHA256 hash of a file."""
-=======
+
 # --- IMPORTANT: These paths must match the file names from previous responses ---
 SECURE_CLIENT = HERE / "tftp_client_secure_psk.py" 
 SECURE_SERVER = HERE / "tftp_server_secure_psk.py" 
@@ -74,7 +45,6 @@
     TFTPClient = getattr(mod, "TFTPClient")
 
 def sha256_file(p):
->>>>>>> c56ceee0
     h = hashlib.sha256()
     with open(p, "rb") as f:
         for chunk in iter(lambda: f.read(1<<16), b""):
@@ -85,13 +55,8 @@
     """Creates dummy files for testing in the root directory."""
     root.mkdir(parents=True, exist_ok=True)
     demo_files = {
-<<<<<<< HEAD
         'readme.txt': 'Welcome to the TFTP Demo!\n\nThis is a demonstration of the baseline and secure (AES-GCM with PSK/DH) TFTP implementations.\n\nFeatures demonstrated:\n- File downloads (GET)\n- File uploads (PUT)\n- Secure mode with authenticated encryption (AES-GCM)\n- Diffie-Hellman Key Exchange (DH) mode\n',
         'config.json': '{\n    "server": {\n        "host": "localhost",\n        "port": 6969,\n        "timeout": 5\n    },\n    "client": {\n        "block_size": 512,\n        "mode": "octet"\n    }\n}',
-=======
-        'readme.txt': 'Welcome to the TFTP Demo!\n\nThis is a demonstration of secure TFTP.\n',
-        'config.json': '{\n    "version": 1.0\n}',
->>>>>>> c56ceee0
         'data.bin': bytes([i % 256 for i in range(2048)])  # 2KB test data
     }
     print("Creating demo files...")
@@ -126,7 +91,6 @@
                 self.p.kill()
         self.p = None
 
-<<<<<<< HEAD
 
 # --- Helper functions for optional packet capture omitted for brevity ---
 
@@ -159,26 +123,11 @@
         if dst.exists():
             dst.unlink()
         if client.get_file(name, str(dst)):
-=======
-def run_test_suite(client_instance, mode_name: str, server_root: Path, output_prefix: str) -> bool:
-    """Runs a standard GET/PUT/Error test suite for a given client mode."""
-    ok = True
-    
-    # Downloads
-    for name in ["readme.txt", "config.json", "data.bin"]:
-        print(f"\n--- {mode_name} GET {name} ---")
-        dst = HERE / f"{output_prefix}_downloaded_{name}"
-        if dst.exists(): dst.unlink()
-        
-        # Use the correct client method (which now uses the mode set on init)
-        if client_instance.get_file(name, str(dst)):
->>>>>>> c56ceee0
             print(f"✓ Downloaded {name}")
         else:
             print(f"✗ Download failed for {name}")
             ok = False
 
-<<<<<<< HEAD
     # --- Upload (PUT) ---
     print(f"\n--- {test_name} PUT data.bin -> uploaded_{test_name.lower().replace(' ', '_')}_data.bin ---")
     upload_src = f"{test_name.lower().replace(' ', '_')}_downloaded_data.bin"
@@ -193,41 +142,21 @@
     # --- Error handling ---
     print(f"\n--- {test_name} Error Handling ---")
     if not client.get_file("no_such_file.txt"):
-=======
-    # Upload
-    print(f"\n--- {mode_name} PUT upload_data.bin -> uploaded_{output_prefix}_data.bin ---")
-    upload_src = server_root / "data.bin"
-    ok_up = client_instance.put_file(str(upload_src), f"uploaded_{output_prefix}_data.bin")
-    print("✓ Upload success" if ok_up else "✗ Upload failed")
-    ok = ok and ok_up
-
-    # Error handling
-    print(f"\n--- {mode_name} Error Handling ---")
-    if not client_instance.get_file("no_such_file.txt"):
->>>>>>> c56ceee0
         print("✓ Handled non-existent file")
     else:
         print("✗ Should have failed for non-existent file")
         ok = False
 
-<<<<<<< HEAD
     # --- Integrity check for data.bin ---
     src_hash = sha256_file(server_root / "data.bin")
     dst_path = client_root / f"{test_name.lower().replace(' ', '_')}_downloaded_data.bin"
     if dst_path.exists():
         dst_hash = sha256_file(dst_path)
-=======
-    # Integrity check for data.bin
-    try:
-        src_hash = sha256_file(server_root / "data.bin")
-        dst_hash = sha256_file(HERE / f"{output_prefix}_downloaded_data.bin")
->>>>>>> c56ceee0
         if src_hash == dst_hash:
             print(f"✓ Integrity OK for data.bin ({src_hash[:12]}...)")
         else:
             print(f"✗ Integrity mismatch for data.bin. Expected {src_hash}, Got {dst_hash}")
             ok = False
-<<<<<<< HEAD
     else:
         print("✗ Integrity check skipped (data.bin download failed)")
         ok = False
@@ -294,108 +223,6 @@
     
     # Clean old download files
     for p in list(HERE.glob("*_downloaded_*")) + list(HERE.glob("uploaded_*")):
-=======
-    except FileNotFoundError:
-        print(f"✗ Cannot verify integrity, downloaded file {output_prefix}_downloaded_data.bin not found.")
-        ok = False
-        
-    return ok
-
-def run_baseline_demo(server_root: Path) -> bool:
-    print("\n" + "="*20 + " Baseline TFTP Demo " + "="*20)
-    server_script = HERE / "baseline_tftp" / "tftp_server.py"
-    
-    # Start baseline server
-    proc = PopenProc([sys.executable, str(server_script), "--host", "127.0.0.1", "--port", "6969", "--root-dir", str(server_root)]).start()
-    try:
-        # Initialize baseline client
-        client = TFTPClient("127.0.0.1", 6969, mode="baseline")
-        result = run_test_suite(client, "Baseline", server_root, "baseline")
-        return result
-    finally:
-        print("\nStopping baseline server...")
-        proc.stop()
-        print("✓ Baseline server stopped")
-
-def run_psk_demo(server_root: Path, psk_hex: str) -> bool:
-    print("\n" + "="*20 + " Secure TFTP Demo (PSK) " + "="*20)
-    if not SECURE_SERVER.exists() or not SECURE_CLIENT.exists():
-        print("Secure scripts not found.")
-        return False
-        
-    # Server command (MUST pass the PSK)
-    server_cmd = [
-        sys.executable, str(SECURE_SERVER), 
-        "--host", "127.0.0.1", "--port", "6969", 
-        "--root-dir", str(server_root),
-        "--mode", "secure",
-        "--psk", psk_hex
-    ]
-    proc = PopenProc(server_cmd).start()
-    
-    try:
-        # Import the secure client class
-        import importlib.util
-        spec = importlib.util.spec_from_file_location("secure_client_mod", str(SECURE_CLIENT))
-        mod = importlib.util.module_from_spec(spec)
-        spec.loader.exec_module(mod)
-        SecureClient = getattr(mod, "TFTPClient")
-
-        # Initialize secure client (MUST pass the PSK)
-        client = SecureClient("127.0.0.1", 6969, mode="secure", psk_hex=psk_hex)
-        result = run_test_suite(client, "Secure-PSK", server_root, "secure_psk")
-        return result
-    finally:
-        print("\nStopping PSK server...")
-        proc.stop()
-        print("✓ PSK server stopped")
-
-def run_dh_demo(server_root: Path) -> bool:
-    print("\n" + "="*20 + " Secure TFTP Demo (DH) " + "="*20)
-    if not SECURE_SERVER.exists() or not SECURE_CLIENT.exists():
-        print("Secure DH scripts not found.")
-        return False
-        
-    # Server command (Uses DH mode, NO PSK required)
-    server_cmd = [
-        sys.executable, str(SECURE_SERVER), 
-        "--host", "127.0.0.1", "--port", "6969", 
-        "--root-dir", str(server_root),
-        "--mode", "secure_dh"
-    ]
-    proc = PopenProc(server_cmd).start()
-    
-    try:
-        # Import the secure client class
-        import importlib.util
-        spec = importlib.util.spec_from_file_location("secure_client_mod", str(SECURE_CLIENT))
-        mod = importlib.util.module_from_spec(spec)
-        spec.loader.exec_module(mod)
-        SecureClient = getattr(mod, "TFTPClient")
-
-        # Initialize DH client (Uses DH mode, NO PSK required)
-        client = SecureClient("127.0.0.1", 6969, mode="secure_dh")
-        result = run_test_suite(client, "Secure-DH", server_root, "secure_dh")
-        return result
-    finally:
-        print("\nStopping DH server...")
-        proc.stop()
-        print("✓ DH server stopped")
-
-
-def main():
-    ap = argparse.ArgumentParser(description="Unified TFTP Demo (Baseline + Secure PSK + Secure DH)")
-    ap.add_argument("--only", choices=["baseline", "secure_psk", "secure_dh", "all"], default="all",
-                    help="Choose which demo(s) to run.")
-    ap.add_argument("--psk", default="000102030405060708090a0b0c0d0e0f000102030405060708090a0b0c0d0e0f",
-                    help="Hex-encoded 32-byte PSK for secure_psk demo")
-    args = ap.parse_args()
-
-    demo_dir = HERE / "demo_files"
-    
-    # Clean old download files and uploaded files
-    for p in list(HERE.glob("*_downloaded_*")) + list(demo_dir.glob("uploaded_*")):
->>>>>>> c56ceee0
         try:
             if p.is_file():
                 p.unlink()
@@ -404,19 +231,15 @@
 
     create_demo_files(demo_dir)
 
-<<<<<<< HEAD
     # Optionally start packet capture (omitted implementation details for brevity)
     pcap_proc = None
     # if args.capture_file:
     #    pcap_proc = start_capture(args.capture_file, iface=args.capture_iface, bpf=args.capture_filter)
 
-=======
->>>>>>> c56ceee0
     passed = True
     
     try:
         if args.only in ("baseline", "all"):
-<<<<<<< HEAD
             passed = run_baseline_demo(demo_dir, client_root) and passed
             
         if args.only in ("secure_psk", "all"):
@@ -431,22 +254,6 @@
         if pcap_proc:
             # stop_capture(pcap_proc)
             pass
-=======
-            passed = run_baseline_demo(demo_dir) and passed
-            
-        if args.only in ("secure_psk", "all"):
-            passed = run_psk_demo(demo_dir, args.psk) and passed
-            
-        if args.only in ("secure_dh", "all"):
-            passed = run_dh_demo(demo_dir) and passed
-            
-    except KeyboardInterrupt:
-        print("\nDemo interrupted by user.")
-        passed = False
-    finally:
-        # Stop any lingering processes (PopenProc instances handle this locally now)
-        pass
->>>>>>> c56ceee0
 
     print("\n" + "="*60)
     print(f"DEMO RESULT: {'SUCCESS' if passed else 'FAIL'}")
